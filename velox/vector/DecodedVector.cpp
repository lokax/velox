--- conflicted
+++ resolved
@@ -53,10 +53,12 @@
   reset(end(vector.size(), rows));
   loadLazy_ = loadLazy;
   if (loadLazy_ && (isLazyNotLoaded(vector) || vector.isLazy())) {
+    // 如果vector是lazy的话，要拿出底层的已加载向量
     decode(*vector.loadedVector(), rows);
     return;
   }
 
+    // 获取vector的编码类型
   auto encoding = vector.encoding();
   switch (encoding) {
     case VectorEncoding::Simple::FLAT:
@@ -69,8 +71,10 @@
       setBaseData(vector, rows);
       return;
     case VectorEncoding::Simple::CONSTANT: {
+        // 设置为常量映射
       isConstantMapping_ = true;
       if (isLazyNotLoaded(vector)) {
+        // 拿出底层向量
         baseVector_ = vector.valueVector().get();
         constantIndex_ = vector.wrapInfo()->as<vector_size_t>()[0];
         mayHaveNulls_ = true;
@@ -132,27 +136,24 @@
     const BaseVector* vector,
     const SelectivityVector* rows,
     int numLevels) {
+        // vector的编码
   auto topEncoding = vector->encoding();
   BaseVector* values = nullptr;
   if (topEncoding == VectorEncoding::Simple::DICTIONARY) {
+    // 如果是字典编码的话
+    // 获取索引的裸指针
     indices_ = vector->wrapInfo()->as<vector_size_t>();
+    // 获取字典裸指针？
     values = vector->valueVector().get();
+    // 获取nulls裸指针
     nulls_ = vector->rawNulls();
     if (nulls_) {
+        // 设置这些状态
       hasExtraNulls_ = true;
       mayHaveNulls_ = true;
     }
   } else if (topEncoding == VectorEncoding::Simple::SEQUENCE) {
-<<<<<<< HEAD
-<<<<<<< HEAD
-    // RLE
-    copiedIndices_.resize(rows.end());
-=======
-    copiedIndices_.resize(end(*vector, rows));
->>>>>>> f59af650049951ec26465b4c12096e0a80428fea
-=======
     copiedIndices_.resize(end(rows));
->>>>>>> 1299c919
     indices_ = &copiedIndices_[0];
     auto sizes = vector->wrapInfo()->as<vector_size_t>();
     vector_size_t lastBegin = 0;
@@ -171,18 +172,21 @@
         VectorEncoding::mapSimpleToName(topEncoding));
   }
   int32_t levelCounter = 0;
+  // 无限循环
   for (;;) {
+    // numLevel不是-1的话，就循环固定次数
     if (numLevels != -1 && ++levelCounter == numLevels) {
       baseVector_ = values;
       return;
     }
-
+    // 获取向量的编码类型
     auto encoding = values->encoding();
+    // 这个暂时不看
     if (loadLazy_ && encoding == VectorEncoding::Simple::LAZY) {
       values = values->loadedVector();
       encoding = values->encoding();
     }
-
+    // 检查编码类型
     switch (encoding) {
       case VectorEncoding::Simple::LAZY:
       case VectorEncoding::Simple::CONSTANT:
@@ -191,6 +195,7 @@
       case VectorEncoding::Simple::ROW:
       case VectorEncoding::Simple::ARRAY:
       case VectorEncoding::Simple::MAP:
+        // 如果遇到这些编码类型后，就直接返回了
         setBaseData(*values, rows);
         return;
       case VectorEncoding::Simple::DICTIONARY: {
@@ -242,6 +247,7 @@
       if (newNulls && bits::isBitNull(newNulls, wrappedIndex)) {
         bits::setNull(copiedNulls, row);
       } else {
+        // 重映射
         copiedIndices_[row] = newIndices[wrappedIndex];
       }
     }
@@ -256,8 +262,16 @@
     return;
   }
 
+    // 长度向量的裸指针
   const auto* lengths = sequenceVector.wrapInfo()->as<vector_size_t>();
   auto newNulls = sequenceVector.rawNulls();
+  /*
+  // RLE不能添加NULL值
+  void addNulls(const uint64_t* bits, const SelectivityVector& rows) override {
+    throw std::runtime_error("addNulls not supported");
+  }
+  */
+ // 感觉这个逻辑没有必要？
   if (newNulls) {
     hasExtraNulls_ = true;
     mayHaveNulls_ = true;
@@ -277,11 +291,15 @@
   vector_size_t lastIndex = 0;
 
   applyToRows(rows, [&](vector_size_t row) {
+    // 如果当前行在上一个wrapper中不是NULL，那么
     if (!nulls_ || !bits::isBitNull(nulls_, row)) {
+        // 拿出内部索引
       auto wrappedIndex = currentIndices[row];
+      // 如果是NULL值
       if (newNulls && bits::isBitNull(newNulls, wrappedIndex)) {
         bits::setNull(copiedNulls, row);
       } else {
+        // 更新索引
         copiedIndices_[row] = offsetOfIndex(
             lengths, wrappedIndex, &lastBegin, &lastEnd, &lastIndex);
       }
@@ -314,6 +332,7 @@
       "DecodedVector::indices_ must be set for non-constant non-consecutive mapping.");
 }
 
+// 没懂
 void DecodedVector::makeIndicesMutable() {
   if (indicesNotCopied()) {
     copiedIndices_.resize(size_ > 0 ? size_ : 1);
@@ -349,10 +368,13 @@
     const BaseVector& vector,
     const SelectivityVector* rows) {
   if (hasExtraNulls_) {
+    // 还没拷贝过，需要拷贝一下，避免修改原始向量中的nulls
     if (nullsNotCopied()) {
+        // 拷贝一下
       copyNulls(end(rows));
     }
     auto leafNulls = vector.rawNulls();
+    // 这是上一个wrapper的nulls？
     auto copiedNulls = &copiedNulls_[0];
     applyToRows(rows, [&](vector_size_t row) {
       if (!bits::isBitNull(nulls_, row) &&
@@ -370,20 +392,24 @@
 void DecodedVector::setBaseData(
     const BaseVector& vector,
     const SelectivityVector* rows) {
+        // 获取vector的编码
   auto encoding = vector.encoding();
   baseVector_ = &vector;
   switch (encoding) {
     case VectorEncoding::Simple::LAZY:
       break;
     case VectorEncoding::Simple::FLAT: {
+        // data_这个只针对简单类型
       // values() may be nullptr if 'vector' is all nulls.
       data_ = vector.values() ? vector.values()->as<void>() : nullptr;
+      // 设置NULLS值
       setFlatNulls(vector, rows);
       break;
     }
     case VectorEncoding::Simple::ROW:
     case VectorEncoding::Simple::ARRAY:
     case VectorEncoding::Simple::MAP: {
+        // 这些复杂类型就不处理data_了
       setFlatNulls(vector, rows);
       break;
     }
@@ -415,6 +441,7 @@
     indices_ = nullptr;
     nulls_ = vector.isNullAt(0) ? &constantNullMask_ : nullptr;
   } else {
+    // 让索引可写？
     makeIndicesMutable();
 
     applyToRows(rows, [this](vector_size_t row) {
@@ -422,10 +449,12 @@
     });
     setFlatNulls(vector, rows);
   }
+  // 设置data_
   data_ = vector.valuesAsVoid();
   if (!nulls_) {
     nulls_ = vector.isNullAt(0) ? &constantNullMask_ : nullptr;
   }
+  // 设置是否可能存在NULL值
   mayHaveNulls_ = hasExtraNulls_ || nulls_;
 }
 
@@ -503,6 +532,8 @@
     // Re-use indices and nulls buffers.
     return {wrapper.wrapInfo(), wrapper.nulls()};
   } else {
+    // 这里之所以要拷贝，是因为多层封装下的indices和nulls不来自wrapper向量
+    // 而是DecodedVector拥有所有权，当析构时就访问无效内存了？
     // Make a copy of the indices and nulls buffers.
     BufferPtr indices = copyIndicesBuffer(indices_, size, wrapper.pool());
     // Only copy nulls if we have nulls coming from one of the wrappers, don't
