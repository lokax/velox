--- conflicted
+++ resolved
@@ -47,14 +47,8 @@
     return size_;
   }
 
-<<<<<<< HEAD
-    // 获取映射内存的裸指针
-  memory::MappedMemory* mappedMemory() {
-    return mappedMemory_.get();
-=======
   memory::MemoryAllocator* FOLLY_NONNULL allocator() const {
     return allocator_;
->>>>>>> 1299c919
   }
 
  private:
