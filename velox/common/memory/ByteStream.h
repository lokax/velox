/*
 * Copyright (c) Facebook, Inc. and its affiliates.
 *
 * Licensed under the Apache License, Version 2.0 (the "License");
 * you may not use this file except in compliance with the License.
 * You may obtain a copy of the License at
 *
 *     http://www.apache.org/licenses/LICENSE-2.0
 *
 * Unless required by applicable law or agreed to in writing, software
 * distributed under the License is distributed on an "AS IS" BASIS,
 * WITHOUT WARRANTIES OR CONDITIONS OF ANY KIND, either express or implied.
 * See the License for the specific language governing permissions and
 * limitations under the License.
 */
#pragma once

#include "velox/common/memory/StreamArena.h"
#include "velox/type/Type.h"

#include <folly/io/IOBuf.h>

namespace facebook::velox {

struct ByteRange {
  // Start of buffer. Not owned.
  uint8_t* buffer;

  // Number of bytes or bits  starting at 'buffer'.
  int32_t size;

  // Index of next byte/bit to be read/written in 'buffer'.
  int32_t position;
};

class OutputStreamListener {
 public:
  virtual void onWrite(const char* /* s */, std::streamsize /* count */) {}
  virtual ~OutputStreamListener() = default;
};

class OutputStream {
 public:
  explicit OutputStream(OutputStreamListener* listener = nullptr)
      : listener_(listener) {}

  virtual ~OutputStream() = default;

  virtual void write(const char* s, std::streamsize count) = 0;

  virtual std::streampos tellp() const = 0;

  virtual void seekp(std::streampos pos) = 0;

  OutputStreamListener* listener() const {
    return listener_;
  }

 protected:
  OutputStreamListener* listener_;
};

class OStreamOutputStream : public OutputStream {
 public:
  explicit OStreamOutputStream(
      std::ostream* out,
      OutputStreamListener* listener = nullptr)
      : OutputStream(listener), out_(out) {}

  void write(const char* s, std::streamsize count) override {
    out_->write(s, count);
    if (listener_) {
      listener_->onWrite(s, count);
    }
  }

  std::streampos tellp() const override {
    return out_->tellp();
  }

  void seekp(std::streampos pos) override {
    out_->seekp(pos);
  }

 private:
  std::ostream* out_;
};

// Stream over a chain of ByteRanges. Provides read, write and
// comparison for equality between stream contents and memory. Used
// for streams in repartitioning or for complex variable length data
// in hash tables. The stream is seekable and supports overwriting of
// previous content, for example, writing a message body and then
// seeking back to start to write a length header.
class ByteStream {
 public:
  // For input.
  ByteStream() : isBits_(false), isReverseBitOrder_(false) {}
  virtual ~ByteStream() = default;

  // For output.
  ByteStream(
      StreamArena* arena,
      bool isBits = false,
      bool isReverseBitOrder = false)
      : arena_(arena), isBits_(isBits), isReverseBitOrder_(isReverseBitOrder) {}

  ByteStream(const ByteStream& other) = delete;

  void operator=(const ByteStream& other) = delete;

  void resetInput(std::vector<ByteRange>&& ranges) {
    ranges_ = std::move(ranges);
    current_ = &ranges_[0];
  }

  void setRange(ByteRange range) {
    ranges_.resize(1);
    ranges_[0] = range;
    current_ = ranges_.data();
    lastRangeEnd_ = ranges_[0].size;
  }

  const std::vector<ByteRange>& ranges() const {
    return ranges_;
  }

  void startWrite(int32_t initialSize) {
    extend(initialSize);
  }

  void seek(int32_t range, int32_t position) {
    current_ = &ranges_[range];
    current_->position = position;
  }

  std::streampos tellp() const;

  void seekp(std::streampos position);

  // Returns the size written into ranges_. This is the sum of the
  // capacities of non-last ranges + the greatest write position of
  // the last range.
  size_t size() const {
    if (ranges_.empty()) {
      return 0;
    }
    size_t total = 0;
    for (auto i = 0; i < ranges_.size() - 1; ++i) {
      total += ranges_[i].size;
    }
    return total + std::max(ranges_.back().position, lastRangeEnd_);
  }

  // For input. Returns true if all input has been read.
  bool atEnd() const {
    if (!current_) {
      return false;
    }
    if (current_->position < current_->size) {
      return false;
    }

    VELOX_CHECK(current_ >= ranges_.data() && current_ <= &ranges_.back());
    return current_ == &ranges_.back();
  }

  int32_t lastRangeEnd() {
    // 先更新，再返回
    updateEnd();
    return lastRangeEnd_;
  }

  // Sets 'current_' to point to the next range of input.  // The
  // input is consecutive ByteRanges in 'ranges_' for the base class
  // but any view over external buffers can be made by specialization.
  virtual void next(bool throwIfPastEnd = true) {
    VELOX_CHECK(current_ >= &ranges_[0]);
    size_t position = current_ - &ranges_[0];
    VELOX_CHECK(position < ranges_.size());
    if (position == ranges_.size() - 1) {
      if (throwIfPastEnd) {
        throw std::runtime_error("Reading past end of ByteStream");
      }
      return;
    }
    ++current_;
    current_->position = 0;
  }

  uint8_t readByte() {
    if (current_->position < current_->size) {
      return current_->buffer[current_->position++];
    }
    next();
    return readByte();
  }

  template <typename T>
  T read() {
    // 在当前缓冲区内，则直接返回即可
    if (current_->position + sizeof(T) <= current_->size) {
      current_->position += sizeof(T);
      return *reinterpret_cast<const T*>(
          current_->buffer + current_->position - sizeof(T));
    }
    // The number straddles two buffers. We read byte by byte and make
    // a little-endian uint64_t. The bytes can be cast to any integer
    // or floating point type since the wire format has the machine byte order.
    static_assert(sizeof(T) <= sizeof(uint64_t));
    uint64_t value = 0;
    for (int32_t i = 0; i < sizeof(T); ++i) {
      value |= static_cast<uint64_t>(readByte()) << (i * 8);
    }
    return *reinterpret_cast<const T*>(&value);
  }

  template <typename Char>
  void readBytes(Char* data, int32_t size) {
    readBytes(reinterpret_cast<uint8_t*>(data), size);
  }

  void readBytes(uint8_t* bytes, int32_t size) {
    int32_t offset = 0;
    for (;;) {
      int32_t available = current_->size - current_->position;
      int32_t numUsed = std::min(available, size);
      memcpy(bytes + offset, current_->buffer + current_->position, numUsed);
      offset += numUsed;
      size -= numUsed;
      current_->position += numUsed;
      if (!size) {
        return;
      }
      next();
    }
  }

  // Returns a view over the read buffer for up to 'size' next
  // bytes. The size of the value may be less if the current byte
  // range ends within 'size' bytes from the current position.  The
  // size will be 0 if at end.
  std::string_view nextView(int32_t size) {
    if (current_->position == current_->size) {
      if (current_ == &ranges_.back()) {
        return std::string_view(nullptr, 0);
      }
      next();
    }
    VELOX_CHECK(current_->size);
    auto position = current_->position;
    auto viewSize = std::min(current_->size - current_->position, size);
    current_->position += viewSize;
    return std::string_view(
        reinterpret_cast<char*>(current_->buffer) + position, viewSize);
  }

  void skip(int32_t size) {
    for (;;) {
      int32_t available = current_->size - current_->position;
      int32_t numUsed = std::min(available, size);
      size -= numUsed;
      current_->position += numUsed;
      if (!size) {
        return;
      }
      next();
    }
  }

  template <typename T>
  void append(folly::Range<const T*> values) {
    if (current_->position + sizeof(T) * values.size() > current_->size) {
      appendStringPiece(folly::StringPiece(
          reinterpret_cast<const char*>(&values[0]),
          values.size() * sizeof(T)));
      return;
    }
    // 直接赋值
    auto target = reinterpret_cast<T*>(current_->buffer + current_->position);
    auto end = target + values.size();
    auto valuePtr = &values[0];
    while (target != end) {
      *target = *valuePtr;
      ++target;
      ++valuePtr;
    }
    current_->position += sizeof(T) * values.size();
  }

  void appendBool(bool value, int32_t count) {
    if (count == 1 && current_->size > current_->position) {
      bits::setBit(
          reinterpret_cast<uint64_t*>(current_->buffer),
          current_->position,
          value);
      ++current_->position;
      return;
    }
    int32_t offset = 0;
    VELOX_DCHECK(isBits_);
    for (;;) {
      int32_t bitsFit =
          std::min(count - offset, current_->size - current_->position);
      bits::fillBits(
          reinterpret_cast<uint64_t*>(current_->buffer),
          current_->position,
          current_->position + bitsFit,
          value);
      current_->position += bitsFit;
      offset += bitsFit;
      if (offset == count) {
        return;
      }
      extend(bits::nbytes(count - offset));
    }
  }

  void appendStringPiece(folly::StringPiece value) {
    // value需要几个字节
    int32_t bytes = value.size();
    int32_t offset = 0;
    for (;;) {
        // 能够填充几个字节
      int32_t bytesFit =
          std::min(bytes - offset, current_->size - current_->position);
          // 拷贝数据到buffer中
      memcpy(
          current_->buffer + current_->position,
          value.data() + offset,
          bytesFit);
      current_->position += bytesFit;
      offset += bytesFit;
      if (offset == bytes) {
        return;
      }
<<<<<<< HEAD
      // 扩充内存
      extend(bits::roundUp(bytes - offset, memory::MappedMemory::kPageSize));
=======
      extend(bits::roundUp(bytes - offset, memory::MemoryAllocator::kPageSize));
>>>>>>> 1299c919
    }
  }

    // 添加一个值
  template <typename T>
  void appendOne(const T& value) {
    append(folly::Range(&value, 1));
  }

  void flush(OutputStream* stream);

  // Returns the next byte that would be written to by a write. This
  // is used after an append to release the remainder of the reserved
  // space.
  char* writePosition() {
    if (ranges_.empty()) {
      return nullptr;
    }
    return reinterpret_cast<char*>(current_->buffer) + current_->position;
  }

 private:
<<<<<<< HEAD
  void extend(int32_t bytes = memory::MappedMemory::kPageSize);
    // 更新lastRangeEnd_
=======
  void extend(int32_t bytes = memory::MemoryAllocator::kPageSize);

>>>>>>> 1299c919
  void updateEnd() {
    if (!ranges_.empty() && current_ == &ranges_.back() &&
        current_->position > lastRangeEnd_) {
      lastRangeEnd_ = current_->position;
    }
  }

  StreamArena* arena_;
  // Indicates that position in ranges_ is in bits, not bytes.
  const bool isBits_;
  const bool isReverseBitOrder_;
  // True if the bit order in ranges_ has been inverted. Presto requires reverse
  // bit order.
  bool isReversed_ = false;
  std::vector<ByteRange> ranges_;
  // Pointer to the current element of 'ranges_'.
  ByteRange* current_ = nullptr;

  // Number of bits/bytes that have been written in the last element
  // of 'ranges_'. In a write situation, all non-last ranges are full
  // and the last may be partly full. The position in the last range
  // is not necessarily the the end if there has been a seek.
  int32_t lastRangeEnd_{0};
};

template <>
inline Timestamp ByteStream::read<Timestamp>() {
  Timestamp value;
  readBytes(reinterpret_cast<uint8_t*>(&value), sizeof(value));
  return value;
}

template <>
inline UnscaledLongDecimal ByteStream::read<UnscaledLongDecimal>() {
  UnscaledLongDecimal value;
  readBytes(reinterpret_cast<uint8_t*>(&value), sizeof(value));
  return value;
}

template <>
inline Date ByteStream::read<Date>() {
  Date value;
  readBytes(reinterpret_cast<uint8_t*>(&value), sizeof(value));
  return value;
}

class IOBufOutputStream : public OutputStream {
 public:
  explicit IOBufOutputStream(
      memory::MemoryAllocator& allocator,
      OutputStreamListener* listener = nullptr,
      int32_t initialSize = memory::MemoryAllocator::kPageSize)
      : OutputStream(listener),
        arena_(std::make_shared<StreamArena>(&allocator)),
        out_(std::make_unique<ByteStream>(arena_.get())) {
    out_->startWrite(initialSize);
  }

  void write(const char* s, std::streamsize count) override {
    out_->appendStringPiece(folly::StringPiece(s, count));
    if (listener_) {
      listener_->onWrite(s, count);
    }
  }

  std::streampos tellp() const override;

  void seekp(std::streampos pos) override;

  std::unique_ptr<folly::IOBuf> getIOBuf();

 private:
  std::shared_ptr<StreamArena> arena_;
  std::unique_ptr<ByteStream> out_;
};

} // namespace facebook::velox<|MERGE_RESOLUTION|>--- conflicted
+++ resolved
@@ -334,12 +334,7 @@
       if (offset == bytes) {
         return;
       }
-<<<<<<< HEAD
-      // 扩充内存
-      extend(bits::roundUp(bytes - offset, memory::MappedMemory::kPageSize));
-=======
       extend(bits::roundUp(bytes - offset, memory::MemoryAllocator::kPageSize));
->>>>>>> 1299c919
     }
   }
 
@@ -362,13 +357,8 @@
   }
 
  private:
-<<<<<<< HEAD
-  void extend(int32_t bytes = memory::MappedMemory::kPageSize);
-    // 更新lastRangeEnd_
-=======
   void extend(int32_t bytes = memory::MemoryAllocator::kPageSize);
 
->>>>>>> 1299c919
   void updateEnd() {
     if (!ranges_.empty() && current_ == &ranges_.back() &&
         current_->position > lastRangeEnd_) {
