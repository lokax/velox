--- conflicted
+++ resolved
@@ -22,32 +22,18 @@
     : allocator_(allocator), allocation_(allocator_) {}
 
 void StreamArena::newRange(int32_t bytes, ByteRange* range) {
-<<<<<<< HEAD
-  VELOX_CHECK(bytes > 0);
-  // 分配几个页面
-=======
   VELOX_CHECK_GT(bytes, 0);
->>>>>>> 1299c919
   memory::MachinePageCount numPages =
       bits::roundUp(bytes, memory::MemoryAllocator::kPageSize) /
       memory::MemoryAllocator::kPageSize;
   int32_t numRuns = allocation_.numRuns();
   if (currentRun_ >= numRuns) {
     if (numRuns) {
-<<<<<<< HEAD
-        // 把之前的allocation保存到数组中
-      allocations_.push_back(std::make_unique<memory::MappedMemory::Allocation>(
-          std::move(allocation_)));
-    }
-    // allocationQuantum_至少分配两页的意思？
-    if (!mappedMemory_->allocate(
-=======
       allocations_.push_back(
           std::make_unique<memory::MemoryAllocator::Allocation>(
               std::move(allocation_)));
     }
     if (!allocator_->allocateNonContiguous(
->>>>>>> 1299c919
             std::max(allocationQuantum_, numPages),
             kVectorStreamOwner,
             allocation_)) {
