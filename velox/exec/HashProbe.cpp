/*
 * Copyright (c) Facebook, Inc. and its affiliates.
 *
 * Licensed under the Apache License, Version 2.0 (the "License");
 * you may not use this file except in compliance with the License.
 * You may obtain a copy of the License at
 *
 *     http://www.apache.org/licenses/LICENSE-2.0
 *
 * Unless required by applicable law or agreed to in writing, software
 * distributed under the License is distributed on an "AS IS" BASIS,
 * WITHOUT WARRANTIES OR CONDITIONS OF ANY KIND, either express or implied.
 * See the License for the specific language governing permissions and
 * limitations under the License.
 */

#include "velox/exec/HashProbe.h"
#include "velox/exec/OperatorUtils.h"
#include "velox/exec/Task.h"
#include "velox/expression/FieldReference.h"

namespace facebook::velox::exec {

namespace {

// Batch size used when iterating the row container.
constexpr int kBatchSize = 1024;

// Returns the type for the hash table row. Build side keys first,
// then dependent build side columns.
RowTypePtr makeTableType(
    const RowType* type,
    const std::vector<std::shared_ptr<const core::FieldAccessTypedExpr>>&
        keys) {
  std::vector<std::string> names;
  std::vector<TypePtr> types;
  std::unordered_set<column_index_t> keyChannels(keys.size());
  names.reserve(type->size());
  types.reserve(type->size());
  for (const auto& key : keys) {
    auto channel = type->getChildIdx(key->name());
    names.emplace_back(type->nameOf(channel));
    types.emplace_back(type->childAt(channel));
    keyChannels.insert(channel);
  }
  for (auto i = 0; i < type->size(); ++i) {
    if (keyChannels.find(i) == keyChannels.end()) {
      names.emplace_back(type->nameOf(i));
      types.emplace_back(type->childAt(i));
    }
  }
  return ROW(std::move(names), std::move(types));
}

// Copy values from 'rows' of 'table' according to 'projections' in
// 'result'. Reuses 'result' children where possible.
void extractColumns(
    BaseHashTable* table,
    folly::Range<char**> rows,
    folly::Range<const IdentityProjection*> projections,
    memory::MemoryPool* pool,
    const RowVectorPtr& result) {
  for (auto projection : projections) {
    auto& child = result->childAt(projection.outputChannel);
    // TODO: Consider reuse of complex types.
    if (!child || !BaseVector::isVectorWritable(child) ||
        !child->isFlatEncoding()) {
      child = BaseVector::create(
          result->type()->childAt(projection.outputChannel), rows.size(), pool);
    }
    child->resize(rows.size());
    table->rows()->extractColumn(
        rows.data(), rows.size(), projection.inputChannel, child);
  }
}

folly::Range<vector_size_t*> initializeRowNumberMapping(
    BufferPtr& mapping,
    vector_size_t size,
    memory::MemoryPool* pool) {
  if (!mapping || !mapping->unique() ||
      mapping->size() < sizeof(vector_size_t) * size) {
    mapping = allocateIndices(size, pool);
  }
  return folly::Range(mapping->asMutable<vector_size_t>(), size);
}

BlockingReason fromStateToBlockingReason(HashProbe::State state) {
  switch (state) {
    case HashProbe::State::kRunning:
      FOLLY_FALLTHROUGH;
    case HashProbe::State::kFinish:
      return BlockingReason::kNotBlocked;
    case HashProbe::State::kWaitForBuild:
      return BlockingReason::kWaitForJoinBuild;
    case HashProbe::State::kWaitForPeers:
      return BlockingReason::kWaitForJoinProbe;
    default:
      VELOX_UNREACHABLE("Unexpected state: ", HashProbe::stateName(state));
  }
}

// Generate partition number set from spill partition id set.
SpillPartitionNumSet toPartitionNumSet(
    const SpillPartitionIdSet& partitionIdSet) {
  SpillPartitionNumSet partitionNumSet;
  partitionNumSet.reserve(partitionIdSet.size());
  for (const auto& partitionId : partitionIdSet) {
    partitionNumSet.insert(partitionId.partitionNumber());
  }
  return partitionNumSet;
}
} // namespace

HashProbe::HashProbe(
    int32_t operatorId,
    DriverCtx* driverCtx,
    const std::shared_ptr<const core::HashJoinNode>& joinNode)
    : Operator(
          driverCtx,
          joinNode->outputType(),
          operatorId,
          joinNode->id(),
          "HashProbe"),
      outputBatchSize_{driverCtx->queryConfig().preferredOutputBatchSize()},
      joinNode_(std::move(joinNode)),
      joinType_{joinNode_->joinType()},
      joinBridge_(operatorCtx_->task()->getHashJoinBridgeLocked(
          operatorCtx_->driverCtx()->splitGroupId,
          planNodeId())),
      spillConfig_(
          isSpillAllowed()
              ? operatorCtx_->makeSpillConfig(Spiller::Type::kHashJoinProbe)
              : std::nullopt),
      probeType_(joinNode_->sources()[0]->outputType()),
      filterResult_(1),
      outputTableRows_(outputBatchSize_) {
  VELOX_CHECK_NOT_NULL(joinBridge_);

  auto numKeys = joinNode_->leftKeys().size();
  keyChannels_.reserve(numKeys);
  hashers_.reserve(numKeys);
  for (auto& key : joinNode_->leftKeys()) {
    auto channel = exprToChannel(key.get(), probeType_);
    keyChannels_.emplace_back(channel);
    hashers_.push_back(
        std::make_unique<VectorHasher>(probeType_->childAt(channel), channel));
  }
  lookup_ = std::make_unique<HashLookup>(hashers_);
  auto buildType = joinNode_->sources()[1]->outputType();
  auto tableType = makeTableType(buildType.get(), joinNode_->rightKeys());
  if (joinNode_->filter()) {
    initializeFilter(joinNode_->filter(), probeType_, tableType);
  }

  size_t numIdentityProjections = 0;
  for (auto i = 0; i < probeType_->size(); ++i) {
    auto name = probeType_->nameOf(i);
    auto outIndex = outputType_->getChildIdxIfExists(name);
    if (outIndex.has_value()) {
      identityProjections_.emplace_back(i, outIndex.value());
      if (outIndex.value() == i) {
        ++numIdentityProjections;
      }
    }
  }

  for (column_index_t i = 0; i < outputType_->size(); ++i) {
    auto tableChannel = tableType->getChildIdxIfExists(outputType_->nameOf(i));
    if (tableChannel.has_value()) {
      tableOutputProjections_.emplace_back(tableChannel.value(), i);
    }
  }

  if (numIdentityProjections == probeType_->size() &&
      tableOutputProjections_.empty()) {
    isIdentityProjection_ = true;
  }

  if (isNullAwareAntiJoin(joinType_)) {
    filterTableResult_.resize(1);
  }
}

void HashProbe::initializeFilter(
    const core::TypedExprPtr& filter,
    const RowTypePtr& probeType,
    const RowTypePtr& tableType) {
  std::vector<core::TypedExprPtr> filters = {filter};
  filter_ =
      std::make_unique<ExprSet>(std::move(filters), operatorCtx_->execCtx());

  column_index_t filterChannel = 0;
  std::vector<std::string> names;
  std::vector<TypePtr> types;
  auto numFields = filter_->expr(0)->distinctFields().size();
  names.reserve(numFields);
  types.reserve(numFields);
  for (auto& field : filter_->expr(0)->distinctFields()) {
    const auto& name = field->field();
    auto channel = probeType->getChildIdxIfExists(name);
    if (channel.has_value()) {
      auto channelValue = channel.value();
      filterInputProjections_.emplace_back(channelValue, filterChannel++);
      names.emplace_back(probeType->nameOf(channelValue));
      types.emplace_back(probeType->childAt(channelValue));
      continue;
    }
    channel = tableType->getChildIdxIfExists(name);
    if (channel.has_value()) {
      auto channelValue = channel.value();
      filterTableProjections_.emplace_back(channelValue, filterChannel);
      names.emplace_back(tableType->nameOf(channelValue));
      types.emplace_back(tableType->childAt(channelValue));
      if (isNullAwareAntiJoin(joinType_)) {
        filterTableProjectionMap_[channelValue] = filterChannel;
      }
      ++filterChannel;
      continue;
    }
    VELOX_FAIL(
        "Join filter field {} not in probe or build input", field->toString());
  }

  filterInputType_ = ROW(std::move(names), std::move(types));
}

void HashProbe::maybeSetupSpillInput(
    const std::optional<SpillPartitionId>& restoredPartitionId,
    const SpillPartitionIdSet& spillPartitionIds) {
  VELOX_CHECK_NULL(spillInputReader_);

  // If 'restoredPartitionId' is not null, then 'table_' is built from the
  // spilled build data. Create an unsorted reader to read the probe inputs from
  // the corresponding spilled probe partition on disk.
  if (restoredPartitionId.has_value()) {
    auto iter = spillPartitionSet_.find(restoredPartitionId.value());
    VELOX_CHECK(iter != spillPartitionSet_.end());
    auto partition = std::move(iter->second);
    VELOX_CHECK_EQ(partition->id(), restoredPartitionId.value());
    spillInputReader_ = partition->createReader();
    spillPartitionSet_.erase(iter);
  }

  VELOX_CHECK_NULL(spiller_);
  spillInputPartitionIds_ = spillPartitionIds;
  if (spillInputPartitionIds_.empty()) {
    return;
  }

  // If 'spillInputPartitionIds_' is not empty, then we set up a spiller to
  // spill the incoming probe inputs.
  const auto& spillConfig = spillConfig_.value();
  spiller_ = std::make_unique<Spiller>(
      Spiller::Type::kHashJoinProbe,
      probeType_,
      HashBitRange(
          spillInputPartitionIds_.begin()->partitionBitOffset(),
          spillInputPartitionIds_.begin()->partitionBitOffset() +
              spillConfig.hashBitRange.numBits()),
      spillConfig.filePath,
      spillConfig.maxFileSize,
      spillConfig.minSpillRunSize,
      Spiller::spillPool(),
      spillConfig.executor);
  // Set the spill partitions to the corresponding ones at the build side. The
  // hash probe operator itself won't trigger any spilling.
  spiller_->setPartitionsSpilled(toPartitionNumSet(spillInputPartitionIds_));

  spillHashFunction_ = std::make_unique<HashPartitionFunction>(
      spiller_->hashBits(), probeType_, keyChannels_);
  spillInputIndicesBuffers_.resize(spillHashFunction_->numPartitions());
  rawSpillInputIndicesBuffers_.resize(spillHashFunction_->numPartitions());
  numSpillInputs_.resize(spillHashFunction_->numPartitions(), 0);
}

void HashProbe::asyncWaitForHashTable() {
  checkRunning();
  VELOX_CHECK_NULL(table_);

  auto hashBuildResult = joinBridge_->tableOrFuture(&future_);
  if (!hashBuildResult.has_value()) {
<<<<<<< HEAD
    VELOX_CHECK_NOT_NULL(future);
    // 等待build table完成
    return BlockingReason::kWaitForJoinBuild;
=======
    VELOX_CHECK(future_.valid());
    setState(State::kWaitForBuild);
    return;
>>>>>>> 1299c919
  }

  if (hashBuildResult->hasNullKeys) {
    if (isNullAwareAntiJoin(joinType_)) {
      // Null-aware anti join with null keys on the build side without a filter
      // always returns nothing.
      // The flag must be set on the first (and only) built 'table_'.
      VELOX_CHECK(spillPartitionSet_.empty());
      noMoreInput();
      return;
    }

    if (isLeftSemiProjectJoin(joinType_)) {
      buildSideHasNullKeys_ = true;
    } else {
      VELOX_UNREACHABLE();
    }
  }

  table_ = std::move(hashBuildResult->table);
  VELOX_CHECK_NOT_NULL(table_);

  maybeSetupSpillInput(
      hashBuildResult->restoredPartitionId, hashBuildResult->spillPartitionIds);

  if (table_->numDistinct() == 0) {
    if (skipProbeOnEmptyBuild()) {
      if (!needSpillInput()) {
        noMoreInput();
      }
<<<<<<< HEAD
    } else if (
        (isInnerJoin(joinType_) || isLeftSemiJoin(joinType_) ||
         isRightSemiJoin(joinType_)) &&
        table_->hashMode() != BaseHashTable::HashMode::kHash) {
      // Find out whether there are any upstream operators that can accept
      // dynamic filters on all or a subset of the join keys. Create dynamic
      // filters to push down.
      const auto& buildHashers = table_->hashers();
      // 返回哪些channal可以下推
      auto channels = operatorCtx_->driverCtx()->driver->canPushdownFilters(
          this, keyChannels_);
      for (auto i = 0; i < keyChannels_.size(); i++) {
        // 如果可以下推
        if (channels.find(keyChannels_[i]) != channels.end()) {
            // 生成动态filter
          if (auto filter = buildHashers[i]->getFilter(false)) {
            dynamicFilters_.emplace(keyChannels_[i], std::move(filter));
          }
        }
      }
    }
  }
    // 没有阻塞
  return BlockingReason::kNotBlocked;
=======
    }
  } else if (
      (isInnerJoin(joinType_) || isLeftSemiFilterJoin(joinType_) ||
       isRightSemiFilterJoin(joinType_) || isRightSemiProjectJoin(joinType_)) &&
      table_->hashMode() != BaseHashTable::HashMode::kHash && !isSpillInput() &&
      !hasMoreSpillData()) {
    // Find out whether there are any upstream operators that can accept
    // dynamic filters on all or a subset of the join keys. Create dynamic
    // filters to push down.
    //
    // NOTE: this optimization is not applied in the following cases: (1) if the
    // probe input is read from spilled data and there is no upstream operators
    // involved; (2) if there is spill data to restore, then we can't filter
    // probe inputs solely based on the current table's join keys.
    const auto& buildHashers = table_->hashers();
    auto channels = operatorCtx_->driverCtx()->driver->canPushdownFilters(
        this, keyChannels_);
    for (auto i = 0; i < keyChannels_.size(); i++) {
      if (channels.find(keyChannels_[i]) != channels.end()) {
        if (auto filter = buildHashers[i]->getFilter(false)) {
          dynamicFilters_.emplace(keyChannels_[i], std::move(filter));
        }
      }
    }
  }
}

bool HashProbe::isSpillInput() const {
  return spillInputReader_ != nullptr;
}

void HashProbe::prepareForSpillRestore() {
  checkRunning();
  VELOX_CHECK(spillEnabled());
  VELOX_CHECK(hasMoreSpillData());

  // Reset the internal states which are relevant to the previous probe run.
  noMoreSpillInput_ = false;
  table_.reset();
  spiller_.reset();
  spillInputReader_.reset();
  spillInputPartitionIds_.clear();
  lastProbeIterator_.reset();

  VELOX_CHECK(promises_.empty() || lastProber_);
  if (!lastProber_) {
    return;
  }
  lastProber_ = false;
  // Notify the hash build operators to build the next hash table.
  joinBridge_->probeFinished();

  // Wake up the peer hash probe operators to wait for table build.
  auto promises = std::move(promises_);
  for (auto& promise : promises) {
    promise.setValue();
  }
}

void HashProbe::addSpillInput() {
  checkRunning();

  if (input_ != nullptr || noMoreSpillInput_) {
    return;
  }
  if (FOLLY_UNLIKELY(!spillInputReader_->nextBatch(input_))) {
    noMoreInputInternal();
    return;
  }

  addInput(std::move(input_));
}

void HashProbe::spillInput(RowVectorPtr& input) {
  VELOX_CHECK(needSpillInput());

  const auto numInput = input->size();
  prepareInputIndicesBuffers(
      input->size(), spiller_->state().spilledPartitionSet());
  spillHashFunction_->partition(*input, spillPartitions_);

  vector_size_t numNonSpillingInput = 0;
  for (auto row = 0; row < numInput; ++row) {
    const auto partition = spillPartitions_[row];
    if (!spiller_->isSpilled(partition)) {
      rawNonSpillInputIndicesBuffer_[numNonSpillingInput++] = row;
      continue;
    }
    rawSpillInputIndicesBuffers_[partition][numSpillInputs_[partition]++] = row;
  }
  if (numNonSpillingInput == numInput) {
    return;
  }

  // Ensure vector are lazy loaded before spilling.
  for (int32_t i = 0; i < input_->childrenSize(); ++i) {
    input_->childAt(i)->loadedVector();
  }

  for (int32_t partition = 0; partition < numSpillInputs_.size(); ++partition) {
    const auto numSpillInputs = numSpillInputs_[partition];
    if (numSpillInputs == 0) {
      continue;
    }
    VELOX_CHECK(spiller_->isSpilled(partition));
    spiller_->spill(
        partition,
        wrap(numSpillInputs, spillInputIndicesBuffers_[partition], input));
  }

  if (numNonSpillingInput == 0) {
    input = nullptr;
  } else {
    input = wrap(numNonSpillingInput, nonSpillInputIndicesBuffer_, input);
  }
}

void HashProbe::prepareInputIndicesBuffers(
    vector_size_t numInput,
    const folly::F14FastSet<uint32_t>& spillPartitions) {
  VELOX_DCHECK(spillEnabled());
  const auto maxIndicesBufferBytes = numInput * sizeof(vector_size_t);
  if (nonSpillInputIndicesBuffer_ == nullptr ||
      nonSpillInputIndicesBuffer_->size() < maxIndicesBufferBytes) {
    nonSpillInputIndicesBuffer_ = allocateIndices(numInput, pool());
    rawNonSpillInputIndicesBuffer_ =
        nonSpillInputIndicesBuffer_->asMutable<vector_size_t>();
  }
  for (const auto& partition : spillPartitions) {
    if (spillInputIndicesBuffers_[partition] == nullptr ||
        spillInputIndicesBuffers_[partition]->size() < maxIndicesBufferBytes) {
      spillInputIndicesBuffers_[partition] = allocateIndices(numInput, pool());
      rawSpillInputIndicesBuffers_[partition] =
          spillInputIndicesBuffers_[partition]->asMutable<vector_size_t>();
    }
  }
  std::fill(numSpillInputs_.begin(), numSpillInputs_.end(), 0);
}

BlockingReason HashProbe::isBlocked(ContinueFuture* future) {
  switch (state_) {
    case State::kWaitForBuild:
      VELOX_CHECK_NULL(table_);
      if (!future_.valid()) {
        setRunning();
        asyncWaitForHashTable();
      }
      break;
    case State::kRunning:
      VELOX_CHECK_NOT_NULL(table_);
      if (spillInputReader_ != nullptr) {
        addSpillInput();
      }
      break;
    case State::kWaitForPeers:
      VELOX_CHECK(hasMoreSpillData());
      if (!future_.valid()) {
        setRunning();
      }
      break;
    case State::kFinish:
      break;
    default:
      VELOX_UNREACHABLE(stateName(state_));
      break;
  }

  if (future_.valid()) {
    VELOX_CHECK(!isRunning());
    *future = std::move(future_);
  }
  return fromStateToBlockingReason(state_);
>>>>>>> 1299c919
}

void HashProbe::clearDynamicFilters() {
  VELOX_CHECK(!hasMoreSpillData());
  VELOX_CHECK(!needSpillInput());

  // The join can be completely replaced with a pushed down
  // filter when the following conditions are met:
  //  * hash table has a single key with unique values,
  //  * build side has no dependent columns.
  if (keyChannels_.size() == 1 && !table_->hasDuplicateKeys() &&
      tableOutputProjections_.empty() && !filter_ && !dynamicFilters_.empty()) {
    canReplaceWithDynamicFilter_ = true;
  }

  Operator::clearDynamicFilters();
}

void HashProbe::decodeAndDetectNonNullKeys() {
  nonNullInputRows_.resize(input_->size());
  nonNullInputRows_.setAll();

  for (auto i = 0; i < hashers_.size(); ++i) {
    auto key = input_->childAt(hashers_[i]->channel())->loadedVector();
    hashers_[i]->decode(*key, nonNullInputRows_);
  }

  deselectRowsWithNulls(hashers_, nonNullInputRows_);
  if (isRightSemiProjectJoin(joinType_) &&
      nonNullInputRows_.countSelected() < input_->size()) {
    probeSideHasNullKeys_ = true;
  }
}

void HashProbe::addInput(RowVectorPtr input) {
  input_ = std::move(input);

  if (input_->size() > 0) {
    noInput_ = false;
  }

  if (canReplaceWithDynamicFilter_) {
    replacedWithDynamicFilter_ = true;
    return;
  }

  bool hasDecoded = false;

  if (needSpillInput()) {
    if (isRightSemiProjectJoin(joinType_) && !probeSideHasNullKeys_) {
      decodeAndDetectNonNullKeys();
      hasDecoded = true;
    }

    spillInput(input_);
    // Check if all the probe input rows have been spilled.
    if (input_ == nullptr) {
      return;
    }
  }

  if (table_->numDistinct() == 0) {
    if (skipProbeOnEmptyBuild()) {
      VELOX_CHECK(needSpillInput());
      input_ = nullptr;
      return;
    }
    // Build side is empty. This state is valid only for anti, left and full
    // joins.
    VELOX_CHECK(
        isAntiJoins(joinType_) || isLeftJoin(joinType_) ||
        isFullJoin(joinType_) || isLeftSemiProjectJoin(joinType_));
    if (isLeftSemiProjectJoin(joinType_) ||
        (isAntiJoins(joinType_) && filter_)) {
      // For anti join with filter and semi project join we need to decode the
      // join keys columns to initialize 'nonNullInputRows_'. The anti join
      // filter evaluation and semi project join output generation will access
      // 'nonNullInputRows_' later.
      decodeAndDetectNonNullKeys();
    }
    return;
  }

  if (!hasDecoded) {
    decodeAndDetectNonNullKeys();
  }

  activeRows_ = nonNullInputRows_;
  lookup_->hashes.resize(input_->size());
  auto mode = table_->hashMode();
  auto& buildHashers = table_->hashers();
  for (auto i = 0; i < keyChannels_.size(); ++i) {
    if (mode != BaseHashTable::HashMode::kHash) {
      auto key = input_->childAt(keyChannels_[i]);
      buildHashers[i]->lookupValueIds(
          *key, activeRows_, scratchMemory_, lookup_->hashes);
    } else {
      hashers_[i]->hash(activeRows_, i > 0, lookup_->hashes);
    }
  }
  lookup_->rows.clear();
  if (activeRows_.isAllSelected()) {
    lookup_->rows.resize(activeRows_.size());
    std::iota(lookup_->rows.begin(), lookup_->rows.end(), 0);
  } else {
    bits::forEachSetBit(
        activeRows_.asRange().bits(),
        0,
        activeRows_.size(),
        [&](vector_size_t row) { lookup_->rows.push_back(row); });
  }

  passingInputRowsInitialized_ = false;
  if (isLeftJoin(joinType_) || isFullJoin(joinType_) ||
      isAntiJoins(joinType_) || isLeftSemiProjectJoin(joinType_)) {
    // Make sure to allocate an entry in 'hits' for every input row to allow for
    // including rows without a match in the output. Also, make sure to
    // initialize all 'hits' to nullptr as HashTable::joinProbe will only
    // process activeRows_.
    auto numInput = input_->size();
    auto& hits = lookup_->hits;
    hits.resize(numInput);
    std::fill(hits.data(), hits.data() + numInput, nullptr);
    if (!lookup_->rows.empty()) {
      table_->joinProbe(*lookup_);
    }

    // Update lookup_->rows to include all input rows, not just
    // activeRows_ as we need to include all rows in the output.
    auto& rows = lookup_->rows;
    rows.resize(numInput);
    std::iota(rows.begin(), rows.end(), 0);
  } else {
    if (lookup_->rows.empty()) {
      input_ = nullptr;
      return;
    }
    lookup_->hits.resize(lookup_->rows.back() + 1);
    table_->joinProbe(*lookup_);
  }
  results_.reset(*lookup_);
}

void HashProbe::prepareOutput(vector_size_t size) {
  // Try to re-use memory for the output vectors that contain build-side data.
  // We expect output vectors containing probe-side data to be null (reset in
  // clearIdentityProjectedOutput). BaseVector::prepareForReuse keeps null
  // children unmodified and makes non-null (build side) children reusable.
  if (output_) {
    VectorPtr output = std::move(output_);
    BaseVector::prepareForReuse(output, size);
    output_ = std::static_pointer_cast<RowVector>(output);
  } else {
    output_ = std::static_pointer_cast<RowVector>(
        BaseVector::create(outputType_, size, pool()));
  }
}

void HashProbe::fillOutput(vector_size_t size) {
  prepareOutput(size);

  for (auto projection : identityProjections_) {
    // Load input vector if it is being split into multiple batches. It is not
    // safe to wrap unloaded LazyVector into two different dictionaries.
    ensureLoadedIfNotAtEnd(projection.inputChannel);
    auto inputChild = input_->childAt(projection.inputChannel);

    output_->childAt(projection.outputChannel) =
        wrapChild(size, outputRowMapping_, inputChild);
  }

  if (isLeftSemiProjectJoin(joinType_)) {
    // Populate 'match' column.
    if (emptyBuildSide()) {
      // Build side is empty. All rows should return 'match = false', even ones
      // with a null join key.
      matchColumn() = BaseVector::createConstant(false, size, pool());
    } else {
      auto flatMatch = matchColumn()->as<FlatVector<bool>>();
      flatMatch->resize(size);
      auto rawValues = flatMatch->mutableRawValues<uint64_t>();
      for (auto i = 0; i < size; ++i) {
        if (!nonNullInputRows_.isValid(i)) {
          flatMatch->setNull(i, true);
        } else {
          bool hasMatch = outputTableRows_[i] != nullptr;
          if (!hasMatch && buildSideHasNullKeys_) {
            flatMatch->setNull(i, true);
          } else {
            bits::setBit(rawValues, i, hasMatch);
          }
        }
      }
    }
  } else {
    extractColumns(
        table_.get(),
        folly::Range<char**>(outputTableRows_.data(), size),
        tableOutputProjections_,
        pool(),
        output_);
  }
}

RowVectorPtr HashProbe::getBuildSideOutput() {
  outputTableRows_.resize(outputBatchSize_);
  int32_t numOut;
  if (isRightSemiFilterJoin(joinType_)) {
    numOut = table_->listProbedRows(
        &lastProbeIterator_,
        outputBatchSize_,
        RowContainer::kUnlimited,
        outputTableRows_.data());
  } else if (isRightSemiProjectJoin(joinType_)) {
    numOut = table_->listAllRows(
        &lastProbeIterator_,
        outputBatchSize_,
        RowContainer::kUnlimited,
        outputTableRows_.data());
  } else {
    // Must be a right join or full join.
    numOut = table_->listNotProbedRows(
        &lastProbeIterator_,
        outputBatchSize_,
        RowContainer::kUnlimited,
        outputTableRows_.data());
  }
  if (!numOut) {
    return nullptr;
  }

  prepareOutput(numOut);

  // Populate probe-side columns of the output with nulls.
  for (auto projection : identityProjections_) {
    output_->childAt(projection.outputChannel) = BaseVector::createNullConstant(
        outputType_->childAt(projection.outputChannel), numOut, pool());
  }

  extractColumns(
      table_.get(),
      folly::Range<char**>(outputTableRows_.data(), numOut),
      tableOutputProjections_,
      pool(),
      output_);

  if (isRightSemiProjectJoin(joinType_)) {
    // Populate 'match' column.
    if (noInput_) {
      // Probe side is empty. All rows should return 'match = false', even ones
      // with a null join key.
      matchColumn() = BaseVector::createConstant(false, numOut, pool());
    } else {
      table_->rows()->extractProbedFlags(
          outputTableRows_.data(),
          numOut,
          probeSideHasNullKeys_,
          matchColumn());
    }
  }

  return output_;
}

void HashProbe::clearIdentityProjectedOutput() {
  if (!output_ || !output_.unique()) {
    return;
  }
  for (auto& projection : identityProjections_) {
    output_->childAt(projection.outputChannel) = nullptr;
  }
}

bool HashProbe::needLastProbe() const {
  return isRightJoin(joinType_) || isFullJoin(joinType_) ||
      isRightSemiFilterJoin(joinType_) || isRightSemiProjectJoin(joinType_);
}

bool HashProbe::skipProbeOnEmptyBuild() const {
  return isInnerJoin(joinType_) || isLeftSemiFilterJoin(joinType_) ||
      isRightJoin(joinType_) || isRightSemiFilterJoin(joinType_) ||
      isRightSemiProjectJoin(joinType_);
}

bool HashProbe::spillEnabled() const {
  return spillConfig_.has_value();
}

bool HashProbe::hasMoreSpillData() const {
  VELOX_CHECK(spillPartitionSet_.empty() || spillEnabled());
  return !spillPartitionSet_.empty() || needSpillInput();
}

bool HashProbe::needSpillInput() const {
  VELOX_CHECK(spillInputPartitionIds_.empty() || spillEnabled());
  VELOX_CHECK_EQ(spillInputPartitionIds_.empty(), spiller_ == nullptr);

  return !spillInputPartitionIds_.empty();
}

void HashProbe::setState(State state) {
  checkStateTransition(state);
  state_ = state;
}

void HashProbe::checkStateTransition(State state) {
  VELOX_CHECK_NE(state_, state);
  switch (state) {
    case State::kRunning:
      if (!hasMoreSpillData()) {
        VELOX_CHECK_EQ(state_, State::kWaitForBuild);
      } else {
        VELOX_CHECK(
            state_ == State::kWaitForBuild || state_ == State::kWaitForPeers)
      }
      break;
    case State::kWaitForPeers:
      VELOX_CHECK(hasMoreSpillData());
      FOLLY_FALLTHROUGH;
    case State::kWaitForBuild:
      FOLLY_FALLTHROUGH;
    case State::kFinish:
      VELOX_CHECK_EQ(state_, State::kRunning);
      break;
    default:
      VELOX_UNREACHABLE(stateName(state_));
      break;
  }
}

RowVectorPtr HashProbe::getOutput() {
  checkRunning();

  clearIdentityProjectedOutput();
  if (!input_) {
    if (!hasMoreInput()) {
      if (needLastProbe() && lastProber_) {
        auto output = getBuildSideOutput();
        if (output != nullptr) {
          return output;
        }
      }
      if (hasMoreSpillData()) {
        prepareForSpillRestore();
        asyncWaitForHashTable();
      } else {
        setState(State::kFinish);
      }
      return nullptr;
    }
    return nullptr;
  }

  const auto inputSize = input_->size();

  if (replacedWithDynamicFilter_) {
    addRuntimeStat("replacedWithDynamicFilterRows", RuntimeCounter(inputSize));
    auto output = Operator::fillOutput(inputSize, nullptr);
    input_ = nullptr;
    return output;
  }

  const bool isLeftSemiOrAntiJoinNoFilter = !filter_ &&
      (isLeftSemiFilterJoin(joinType_) || isLeftSemiProjectJoin(joinType_) ||
       isAntiJoins(joinType_));

  const bool emptyBuildSide = (table_->numDistinct() == 0);

  // Left semi and anti joins are always cardinality reducing, e.g. for a given
  // row of input they produce zero or 1 row of output. Therefore, if there is
  // no extra filter we can process each batch of input in one go.
  auto outputBatchSize = (isLeftSemiOrAntiJoinNoFilter || emptyBuildSide)
      ? inputSize
      : outputBatchSize_;
  auto mapping =
      initializeRowNumberMapping(outputRowMapping_, outputBatchSize, pool());
  outputTableRows_.resize(outputBatchSize);

  for (;;) {
    int numOut = 0;

    if (emptyBuildSide) {
      // When build side is empty, anti and left joins return all probe side
      // rows, including ones with null join keys.
      std::iota(mapping.begin(), mapping.end(), 0);
      std::fill(outputTableRows_.begin(), outputTableRows_.end(), nullptr);
      numOut = inputSize;
    } else if (isNullAwareAntiJoin(joinType_) && !filter_) {
      // When build side is not empty, anti join without a filter returns probe
      // rows with no nulls in the join key and no match in the build side.
      for (auto i = 0; i < inputSize; ++i) {
        if (nonNullInputRows_.isValid(i) &&
            (!activeRows_.isValid(i) || !lookup_->hits[i])) {
          mapping[numOut] = i;
          ++numOut;
        }
      }
    } else if (isAntiJoin(joinType_) && !filter_) {
      for (auto i = 0; i < inputSize; ++i) {
        if (!nonNullInputRows_.isValid(i) ||
            (!activeRows_.isValid(i) || !lookup_->hits[i])) {
          mapping[numOut] = i;
          ++numOut;
        }
      }
    } else {
      numOut = table_->listJoinResults(
          results_,
          isLeftJoin(joinType_) || isFullJoin(joinType_) ||
              isAntiJoins(joinType_) || isLeftSemiProjectJoin(joinType_),
          mapping,
          folly::Range(outputTableRows_.data(), outputTableRows_.size()));
    }

    if (!numOut) {
      input_ = nullptr;
      return nullptr;
    }
    VELOX_CHECK_LE(numOut, outputTableRows_.size());

    numOut = evalFilter(numOut);

    if (!numOut) {
      continue;
    }

    if (needLastProbe()) {
      // Mark build-side rows that have a match on the join condition.
      table_->rows()->setProbedFlag(outputTableRows_.data(), numOut);
    }

    // Right semi join only returns the build side output when the probe side
    // is fully complete. Do not return anything here.
    if (isRightSemiFilterJoin(joinType_) || isRightSemiProjectJoin(joinType_)) {
      if (results_.atEnd()) {
        input_ = nullptr;
      }
      return nullptr;
    }

    fillOutput(numOut);

    if (isLeftSemiOrAntiJoinNoFilter || emptyBuildSide) {
      input_ = nullptr;
    }
    return output_;
  }
}

void HashProbe::fillFilterInput(vector_size_t size) {
  if (!filterInput_) {
    filterInput_ = std::static_pointer_cast<RowVector>(
        BaseVector::create(filterInputType_, 1, pool()));
  }
  filterInput_->resize(size);
  for (auto projection : filterInputProjections_) {
    ensureLoadedIfNotAtEnd(projection.inputChannel);
    filterInput_->childAt(projection.outputChannel) = wrapChild(
        size, outputRowMapping_, input_->childAt(projection.inputChannel));
  }

  extractColumns(
      table_.get(),
      folly::Range<char**>(outputTableRows_.data(), size),
      filterTableProjections_,
      pool(),
      filterInput_);
}

void HashProbe::prepareFilterRowsForNullAwareAntiJoin(
    vector_size_t numRows,
    bool filterPropagateNulls) {
  VELOX_CHECK_LE(numRows, kBatchSize);
  if (filterTableInput_ == nullptr) {
    filterTableInput_ = std::static_pointer_cast<RowVector>(
        BaseVector::create(filterInputType_, kBatchSize, pool()));
  }

  if (filterPropagateNulls) {
    nullFilterInputRows_.resizeFill(numRows, false);
    auto* rawNullRows = nullFilterInputRows_.asMutableRange().bits();
    for (auto& projection : filterInputProjections_) {
      filterInputColumnDecodedVector_.decode(
          *filterInput_->childAt(projection.outputChannel), filterInputRows_);
      if (filterInputColumnDecodedVector_.mayHaveNulls()) {
        // NOTE: the false value of a raw null bit indicates null so we OR with
        // negative of the raw bit.
        bits::orWithNegatedBits(
            rawNullRows, filterInputColumnDecodedVector_.nulls(), 0, numRows);
      }
    }
    nullFilterInputRows_.updateBounds();
    // TODO: consider to skip filtering on 'nullFilterInputRows_' as we know it
    // will never pass the filtering.
  }

  // NOTE: for null-aware anti join, we will skip filtering on the probe rows
  // with null join key columns(s) as we can apply filtering after they cross
  // join with the table rows later.g
  if (!nonNullInputRows_.isAllSelected()) {
    auto* rawMapping = outputRowMapping_->asMutable<vector_size_t>();
    for (int i = 0; i < numRows; ++i) {
      filterInputRows_.setValid(i, nonNullInputRows_.isValid(rawMapping[i]));
    }
    filterInputRows_.updateBounds();
  }
}

void HashProbe::applyFilterOnTableRowsForNullAwareAntiJoin(
    SelectivityVector& rows,
    bool nullKeyRowsOnly) {
  if (!rows.hasSelections()) {
    return;
  }
  auto tableRows = table_->rows();
  if (tableRows == nullptr) {
    return;
  }
  RowContainerIterator iter;
  char* data[kBatchSize];
  while (auto numRows = tableRows->listRows(
             &iter, kBatchSize, RowContainer::kUnlimited, data)) {
    filterTableInput_->resize(numRows);
    filterTableInputRows_.resizeFill(numRows, true);
    auto* rawNonNullRows = filterTableInputRows_.asMutableRange().bits();

    for (column_index_t columnIndex = 0;
         columnIndex < tableRows->columnTypes().size();
         ++columnIndex) {
      // NOTE: extracts the build side columns in 'filterTableInput_' from the
      // table. 'filterTableInput_' has type of 'filterInputType_', and we will
      // fill the probe side columns later before applying the filter.
      VectorPtr columnVector;
      auto it = filterTableProjectionMap_.find(columnIndex);
      if (it != filterTableProjectionMap_.end()) {
        columnVector = filterTableInput_->childAt(it->second);
        tableRows->extractColumn(data, numRows, columnIndex, columnVector);
      }
      if (nullKeyRowsOnly && columnIndex < tableRows->keyTypes().size()) {
        if (columnVector == nullptr) {
          columnVector = BaseVector::create(
              tableRows->keyTypes()[columnIndex], numRows, pool());
          tableRows->extractColumn(data, numRows, columnIndex, columnVector);
        }
        filterInputColumnDecodedVector_.decode(
            *columnVector, filterTableInputRows_);
        if (filterInputColumnDecodedVector_.mayHaveNulls()) {
          // NOTE: the true value of a raw null bit indicates non-null so we AND
          // with the raw bit.
          bits::andBits(
              rawNonNullRows,
              filterInputColumnDecodedVector_.nulls(),
              0,
              numRows);
        }
      }
    }

    if (nullKeyRowsOnly) {
      bits::negate(reinterpret_cast<char*>(rawNonNullRows), numRows);
      filterTableInputRows_.updateBounds();
    }

    rows.applyToSelected([&](vector_size_t row) {
      // Fill up 'filterTableInput_' with probe side filter columns.
      for (auto& projection : filterInputProjections_) {
        filterTableInput_->childAt(projection.outputChannel) =
            BaseVector::wrapInConstant(
                numRows, row, input_->childAt(projection.inputChannel));
      }
      EvalCtx evalCtx(
          operatorCtx_->execCtx(), filter_.get(), filterTableInput_.get());
      filter_->eval(filterTableInputRows_, evalCtx, filterTableResult_);
      decodedFilterTableResult_.decode(
          *filterTableResult_[0], filterTableInputRows_);
      const bool passed =
          !filterTableInputRows_.testSelected([&](vector_size_t j) {
            return decodedFilterTableResult_.isNullAt(j) ||
                !decodedFilterTableResult_.valueAt<bool>(j);
          });
      if (passed) {
        rows.setValid(row, false);
      }
    });
  }
  rows.updateBounds();
}

vector_size_t HashProbe::evalFilterForNullAwareAntiJoin(
    vector_size_t numRows,
    const bool filterPropagateNulls) {
  auto* rawOutputProbeRowMapping =
      outputRowMapping_->asMutable<vector_size_t>();

  SelectivityVector filterPassedRows(numRows, false);
  SelectivityVector nullKeyProbeRows(input_->size(), false);
  SelectivityVector crossJoinProbeRows(input_->size(), false);

  for (auto i = 0; i < numRows; ++i) {
    // Skip filter input row if it has any null probe side filter column.
    if (filterPropagateNulls && nullFilterInputRows_.isValid(i)) {
      continue;
    }

    const auto probeRow = rawOutputProbeRowMapping[i];
    if (nonNullInputRows_.isValid(probeRow)) {
      if (filterPassed(i)) {
        filterPassedRows.setValid(i, true);
      } else {
        nullKeyProbeRows.setValid(probeRow, true);
      }
    } else {
      crossJoinProbeRows.setValid(probeRow, true);
    }
  }

  // Skip filtering on the probe rows which have passed the filter on any one of
  // its matched row with the build side.
  filterPassedRows.updateBounds();
  filterPassedRows.applyToSelected([&](vector_size_t row) {
    auto probeRow = rawOutputProbeRowMapping[row];
    nullKeyProbeRows.setValid(probeRow, false);
    crossJoinProbeRows.setValid(probeRow, false);
  });

  // TODO: consider to combine the two filter processes into one to avoid scan
  // the table rows twice.
  nullKeyProbeRows.updateBounds();
  applyFilterOnTableRowsForNullAwareAntiJoin(nullKeyProbeRows, true);

  crossJoinProbeRows.updateBounds();
  applyFilterOnTableRowsForNullAwareAntiJoin(crossJoinProbeRows, false);

  vector_size_t numPassed = 0;
  auto addMiss = [&](auto row) {
    outputTableRows_[numPassed] = nullptr;
    rawOutputProbeRowMapping[numPassed++] = row;
  };
  for (auto i = 0; i < numRows; ++i) {
    auto probeRow = rawOutputProbeRowMapping[i];
    bool passed;
    if (filterPropagateNulls && nullFilterInputRows_.isValid(i)) {
      passed = false;
    } else if (nonNullInputRows_.isValid(probeRow)) {
      passed = filterPassed(i) || !nullKeyProbeRows.isValid(probeRow);
    } else {
      passed = !crossJoinProbeRows.isValid(probeRow);
    }
    noMatchDetector_.advance(probeRow, passed, addMiss);
  }
  if (results_.atEnd()) {
    noMatchDetector_.finish(addMiss);
  }
  return numPassed;
}

int32_t HashProbe::evalFilter(int32_t numRows) {
  if (!filter_) {
    return numRows;
  }
  const bool filterPropagateNulls = filter_->expr(0)->propagatesNulls();
  auto* rawOutputProbeRowMapping =
      outputRowMapping_->asMutable<vector_size_t>();

  fillFilterInput(numRows);
  filterInputRows_.resizeFill(numRows);

  if (isNullAwareAntiJoin(joinType_)) {
    prepareFilterRowsForNullAwareAntiJoin(numRows, filterPropagateNulls);
  }

  EvalCtx evalCtx(operatorCtx_->execCtx(), filter_.get(), filterInput_.get());
  filter_->eval(0, 1, true, filterInputRows_, evalCtx, filterResult_);

  decodedFilterResult_.decode(*filterResult_[0], filterInputRows_);

  int32_t numPassed = 0;
  if (isLeftJoin(joinType_) || isFullJoin(joinType_)) {
    // Identify probe rows which got filtered out and add them back with nulls
    // for build side.
    auto addMiss = [&](auto row) {
      outputTableRows_[numPassed] = nullptr;
      rawOutputProbeRowMapping[numPassed++] = row;
    };
    for (auto i = 0; i < numRows; ++i) {
      const bool passed = filterPassed(i);
      noMatchDetector_.advance(rawOutputProbeRowMapping[i], passed, addMiss);
      if (passed) {
        outputTableRows_[numPassed] = outputTableRows_[i];
        rawOutputProbeRowMapping[numPassed++] = rawOutputProbeRowMapping[i];
      }
    }
    if (results_.atEnd()) {
      noMatchDetector_.finish(addMiss);
    }
  } else if (isLeftSemiFilterJoin(joinType_)) {
    auto addLastMatch = [&](auto row) {
      outputTableRows_[numPassed] = nullptr;
      rawOutputProbeRowMapping[numPassed++] = row;
    };
    for (auto i = 0; i < numRows; ++i) {
      if (filterPassed(i)) {
        leftSemiFilterJoinTracker_.advance(
            rawOutputProbeRowMapping[i], addLastMatch);
      }
    }
    if (results_.atEnd()) {
      leftSemiFilterJoinTracker_.finish(addLastMatch);
    }
  } else if (isLeftSemiProjectJoin(joinType_)) {
    auto addLast = [&](auto row, bool passed) {
      // NOTE: Set output table row to point to a fake string to indicate there
      // is a match for this probe 'row'. 'fillOutput' populates the match
      // column based on the nullable of this pointer.
      static const char* kPassed = "passed";

      outputTableRows_[numPassed] =
          passed ? const_cast<char*>(kPassed) : nullptr;
      rawOutputProbeRowMapping[numPassed++] = row;
    };
    for (auto i = 0; i < numRows; ++i) {
      leftSemiProjectJoinTracker_.advance(
          rawOutputProbeRowMapping[i], filterPassed(i), addLast);
    }
    if (results_.atEnd()) {
      leftSemiProjectJoinTracker_.finish(addLast);
    }
  } else if (isNullAwareAntiJoin(joinType_)) {
    numPassed = evalFilterForNullAwareAntiJoin(numRows, filterPropagateNulls);
  } else if (isAntiJoin(joinType_)) {
    auto addMiss = [&](auto row) {
      outputTableRows_[numPassed] = nullptr;
      rawOutputProbeRowMapping[numPassed++] = row;
    };
    for (auto i = 0; i < numRows; ++i) {
      auto probeRow = rawOutputProbeRowMapping[i];
      bool passed = nonNullInputRows_.isValid(probeRow) && filterPassed(i);
      noMatchDetector_.advance(probeRow, passed, addMiss);
    }
    if (results_.atEnd()) {
      noMatchDetector_.finish(addMiss);
    }
  } else {
    for (auto i = 0; i < numRows; ++i) {
      if (filterPassed(i)) {
        outputTableRows_[numPassed] = outputTableRows_[i];
        rawOutputProbeRowMapping[numPassed++] = rawOutputProbeRowMapping[i];
      }
    }
  }
  return numPassed;
}

void HashProbe::ensureLoadedIfNotAtEnd(column_index_t channel) {
  if ((!filter_ &&
       (isLeftSemiFilterJoin(joinType_) || isLeftSemiProjectJoin(joinType_) ||
        isAntiJoins(joinType_))) ||
      results_.atEnd()) {
    return;
  }

  if (!passingInputRowsInitialized_) {
    passingInputRowsInitialized_ = true;
    passingInputRows_.resize(input_->size());
    if (isLeftJoin(joinType_) || isFullJoin(joinType_) ||
        isLeftSemiProjectJoin(joinType_)) {
      passingInputRows_.setAll();
    } else {
      passingInputRows_.clearAll();
      auto hitsSize = lookup_->hits.size();
      auto hits = lookup_->hits.data();
      for (auto i = 0; i < hitsSize; ++i) {
        if (hits[i]) {
          passingInputRows_.setValid(i, true);
        }
      }
    }
    passingInputRows_.updateBounds();
  }

  LazyVector::ensureLoadedRows(input_->childAt(channel), passingInputRows_);
}

void HashProbe::noMoreInput() {
  Operator::noMoreInput();
  noMoreInputInternal();
}

bool HashProbe::hasMoreInput() const {
  return !noMoreInput_ || (spillInputReader_ != nullptr && !noMoreSpillInput_);
}

void HashProbe::noMoreInputInternal() {
  checkRunning();

  noMoreSpillInput_ = true;
  if (!spillInputPartitionIds_.empty()) {
    VELOX_CHECK_EQ(
        spillInputPartitionIds_.size(), spiller_->spilledPartitionSet().size());
    spiller_->finishSpill(spillPartitionSet_);
  }

  // Setup spill partition data.
  const bool hasSpillData = hasMoreSpillData();
  if (!needLastProbe() && !hasSpillData) {
    return;
  }

  std::vector<ContinuePromise> promises;
  std::vector<std::shared_ptr<Driver>> peers;
  // The last operator to finish processing inputs is responsible for producing
  // build-side rows based on the join.
  ContinueFuture future;
  if (!operatorCtx_->task()->allPeersFinished(
          planNodeId(),
          operatorCtx_->driver(),
          hasSpillData ? &future_ : &future,
          hasSpillData ? promises_ : promises,
          peers)) {
    if (hasSpillData) {
      VELOX_CHECK(future_.valid());
      setState(State::kWaitForPeers);
    }
    return;
  }

  lastProber_ = true;
}

bool HashProbe::isFinished() {
  return state_ == State::kFinish;
}

bool HashProbe::isRunning() const {
  return state_ == State::kRunning;
}

void HashProbe::checkRunning() const {
  VELOX_CHECK(isRunning(), stateName(state_));
}

void HashProbe::setRunning() {
  setState(State::kRunning);
}

std::string HashProbe::stateName(State state) {
  switch (state) {
    case State::kWaitForBuild:
      return "WAIT_FOR_BUILD";
    case State::kRunning:
      return "RUNNING";
    case State::kWaitForPeers:
      return "WAIT_FOR_PEERS";
    case State::kFinish:
      return "FINISH";
    default:
      return fmt::format("UNKNOWN: {}", static_cast<int>(state));
  }
}

} // namespace facebook::velox::exec<|MERGE_RESOLUTION|>--- conflicted
+++ resolved
@@ -137,23 +137,30 @@
       outputTableRows_(outputBatchSize_) {
   VELOX_CHECK_NOT_NULL(joinBridge_);
 
+    // key的数量
   auto numKeys = joinNode_->leftKeys().size();
   keyChannels_.reserve(numKeys);
   hashers_.reserve(numKeys);
+  // 遍历每一个探测key
   for (auto& key : joinNode_->leftKeys()) {
+    // 转换为channal
     auto channel = exprToChannel(key.get(), probeType_);
     keyChannels_.emplace_back(channel);
+    // 创建Hasher
     hashers_.push_back(
         std::make_unique<VectorHasher>(probeType_->childAt(channel), channel));
   }
   lookup_ = std::make_unique<HashLookup>(hashers_);
   auto buildType = joinNode_->sources()[1]->outputType();
+  // 这个简单，就是哈希表中行的类型
   auto tableType = makeTableType(buildType.get(), joinNode_->rightKeys());
   if (joinNode_->filter()) {
+    // 初始化fitter
     initializeFilter(joinNode_->filter(), probeType_, tableType);
   }
 
   size_t numIdentityProjections = 0;
+  // 遍历每一个探测类型
   for (auto i = 0; i < probeType_->size(); ++i) {
     auto name = probeType_->nameOf(i);
     auto outIndex = outputType_->getChildIdxIfExists(name);
@@ -186,6 +193,7 @@
     const core::TypedExprPtr& filter,
     const RowTypePtr& probeType,
     const RowTypePtr& tableType) {
+        // 创建表达式集合
   std::vector<core::TypedExprPtr> filters = {filter};
   filter_ =
       std::make_unique<ExprSet>(std::move(filters), operatorCtx_->execCtx());
@@ -193,9 +201,11 @@
   column_index_t filterChannel = 0;
   std::vector<std::string> names;
   std::vector<TypePtr> types;
+  // 有几个不同的字段
   auto numFields = filter_->expr(0)->distinctFields().size();
   names.reserve(numFields);
   types.reserve(numFields);
+  // 遍历每一个distinctField
   for (auto& field : filter_->expr(0)->distinctFields()) {
     const auto& name = field->field();
     auto channel = probeType->getChildIdxIfExists(name);
@@ -221,7 +231,7 @@
     VELOX_FAIL(
         "Join filter field {} not in probe or build input", field->toString());
   }
-
+    // filter的输入类型
   filterInputType_ = ROW(std::move(names), std::move(types));
 }
 
@@ -265,8 +275,10 @@
       spillConfig.executor);
   // Set the spill partitions to the corresponding ones at the build side. The
   // hash probe operator itself won't trigger any spilling.
+  // 设置成Spilled？
   spiller_->setPartitionsSpilled(toPartitionNumSet(spillInputPartitionIds_));
 
+    // 创建Spill哈希分区函数
   spillHashFunction_ = std::make_unique<HashPartitionFunction>(
       spiller_->hashBits(), probeType_, keyChannels_);
   spillInputIndicesBuffers_.resize(spillHashFunction_->numPartitions());
@@ -280,15 +292,9 @@
 
   auto hashBuildResult = joinBridge_->tableOrFuture(&future_);
   if (!hashBuildResult.has_value()) {
-<<<<<<< HEAD
-    VELOX_CHECK_NOT_NULL(future);
-    // 等待build table完成
-    return BlockingReason::kWaitForJoinBuild;
-=======
     VELOX_CHECK(future_.valid());
     setState(State::kWaitForBuild);
     return;
->>>>>>> 1299c919
   }
 
   if (hashBuildResult->hasNullKeys) {
@@ -319,32 +325,6 @@
       if (!needSpillInput()) {
         noMoreInput();
       }
-<<<<<<< HEAD
-    } else if (
-        (isInnerJoin(joinType_) || isLeftSemiJoin(joinType_) ||
-         isRightSemiJoin(joinType_)) &&
-        table_->hashMode() != BaseHashTable::HashMode::kHash) {
-      // Find out whether there are any upstream operators that can accept
-      // dynamic filters on all or a subset of the join keys. Create dynamic
-      // filters to push down.
-      const auto& buildHashers = table_->hashers();
-      // 返回哪些channal可以下推
-      auto channels = operatorCtx_->driverCtx()->driver->canPushdownFilters(
-          this, keyChannels_);
-      for (auto i = 0; i < keyChannels_.size(); i++) {
-        // 如果可以下推
-        if (channels.find(keyChannels_[i]) != channels.end()) {
-            // 生成动态filter
-          if (auto filter = buildHashers[i]->getFilter(false)) {
-            dynamicFilters_.emplace(keyChannels_[i], std::move(filter));
-          }
-        }
-      }
-    }
-  }
-    // 没有阻塞
-  return BlockingReason::kNotBlocked;
-=======
     }
   } else if (
       (isInnerJoin(joinType_) || isLeftSemiFilterJoin(joinType_) ||
@@ -419,8 +399,9 @@
 }
 
 void HashProbe::spillInput(RowVectorPtr& input) {
+    // 检查不变量
   VELOX_CHECK(needSpillInput());
-
+    // 输入数据的行数
   const auto numInput = input->size();
   prepareInputIndicesBuffers(
       input->size(), spiller_->state().spilledPartitionSet());
@@ -435,6 +416,7 @@
     }
     rawSpillInputIndicesBuffers_[partition][numSpillInputs_[partition]++] = row;
   }
+  // 所有数据都是在NonSpill的分区上，则直接返回
   if (numNonSpillingInput == numInput) {
     return;
   }
@@ -458,6 +440,7 @@
   if (numNonSpillingInput == 0) {
     input = nullptr;
   } else {
+    // 包裹成字典
     input = wrap(numNonSpillingInput, nonSpillInputIndicesBuffer_, input);
   }
 }
@@ -517,7 +500,6 @@
     *future = std::move(future_);
   }
   return fromStateToBlockingReason(state_);
->>>>>>> 1299c919
 }
 
 void HashProbe::clearDynamicFilters() {
@@ -553,6 +535,7 @@
 }
 
 void HashProbe::addInput(RowVectorPtr input) {
+    // 保存输入数据
   input_ = std::move(input);
 
   if (input_->size() > 0) {
@@ -565,7 +548,7 @@
   }
 
   bool hasDecoded = false;
-
+    // 如果需要Spill输入数据
   if (needSpillInput()) {
     if (isRightSemiProjectJoin(joinType_) && !probeSideHasNullKeys_) {
       decodeAndDetectNonNullKeys();
@@ -860,6 +843,7 @@
           return output;
         }
       }
+      // 如果还有更多的spill数据
       if (hasMoreSpillData()) {
         prepareForSpillRestore();
         asyncWaitForHashTable();
